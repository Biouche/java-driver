/*
 *      Copyright (C) 2012-2015 DataStax Inc.
 *
 *   Licensed under the Apache License, Version 2.0 (the "License");
 *   you may not use this file except in compliance with the License.
 *   You may obtain a copy of the License at
 *
 *      http://www.apache.org/licenses/LICENSE-2.0
 *
 *   Unless required by applicable law or agreed to in writing, software
 *   distributed under the License is distributed on an "AS IS" BASIS,
 *   WITHOUT WARRANTIES OR CONDITIONS OF ANY KIND, either express or implied.
 *   See the License for the specific language governing permissions and
 *   limitations under the License.
 */
package com.datastax.driver.core;

import java.net.InetSocketAddress;
import java.nio.ByteBuffer;
import java.util.*;
import java.util.concurrent.ConcurrentHashMap;
import java.util.concurrent.ConcurrentMap;
import java.util.regex.Pattern;

import com.google.common.base.Joiner;
import com.google.common.collect.ImmutableMap;
import com.google.common.collect.ImmutableSet;
import com.google.common.collect.Maps;
import org.slf4j.Logger;
import org.slf4j.LoggerFactory;

import com.datastax.driver.core.exceptions.DriverInternalError;

import static com.datastax.driver.core.SchemaElement.KEYSPACE;

/**
 * Keeps metadata on the connected cluster, including known nodes and schema definitions.
 */
public class Metadata {

    private static final Logger logger = LoggerFactory.getLogger(Metadata.class);

    private final Cluster.Manager cluster;
    volatile String clusterName;
    volatile String partitioner;
    private final ConcurrentMap<InetSocketAddress, Host> hosts = new ConcurrentHashMap<InetSocketAddress, Host>();
    private final ConcurrentMap<String, KeyspaceMetadata> keyspaces = new ConcurrentHashMap<String, KeyspaceMetadata>();
    volatile TokenMap tokenMap;

    private static final Pattern cqlId = Pattern.compile("\\w+");
    private static final Pattern lowercaseId = Pattern.compile("[a-z][a-z0-9_]*");

    Metadata(Cluster.Manager cluster) {
        this.cluster = cluster;
    }

    // Synchronized to make it easy to detect dropped keyspaces
<<<<<<< HEAD
    synchronized void rebuildSchema(SchemaElement targetType, String targetKeyspace, String targetName,
                                    ResultSet ks, ResultSet udts, ResultSet cfs,
                                    ResultSet cols, ResultSet functions, ResultSet aggregates,
                                    VersionNumber cassandraVersion) {


        Map<String, List<Row>> udtDefs = groupByKeyspace(udts);
        Map<String, List<Row>> cfDefs = groupByKeyspace(cfs);
        Map<String, List<Row>> functionDefs = groupByKeyspace(functions);
        Map<String, List<Row>> aggregateDefs = groupByKeyspace(aggregates);

        // Gather columns per Cf
        Map<String, Map<String, Map<String, ColumnMetadata.Raw>>> colsDefs = new HashMap<String, Map<String, Map<String, ColumnMetadata.Raw>>>();
        if (cols != null) {
            for (Row row : cols) {
                String ksName = row.getString(KeyspaceMetadata.KS_NAME);
                String cfName = row.getString(TableMetadata.CF_NAME);
                Map<String, Map<String, ColumnMetadata.Raw>> colsByCf = colsDefs.get(ksName);
                if (colsByCf == null) {
                    colsByCf = new HashMap<String, Map<String, ColumnMetadata.Raw>>();
                    colsDefs.put(ksName, colsByCf);
                }
                Map<String, ColumnMetadata.Raw> l = colsByCf.get(cfName);
                if (l == null) {
                    l = new HashMap<String, ColumnMetadata.Raw>();
                    colsByCf.put(cfName, l);
                }
                ColumnMetadata.Raw c = ColumnMetadata.Raw.fromRow(row, cassandraVersion, cluster.protocolVersion(), cluster.configuration.getCodecRegistry());
                l.put(c.name, c);
=======
    synchronized void rebuildSchema(SchemaElement targetType, String targetKeyspace, String targetName, ResultSet ks, ResultSet udts, ResultSet cfs, ResultSet cols, VersionNumber cassandraVersion) {
        Map<String, List<Row>> tableRows = groupByKeyspace(cfs);
        Map<String, List<Row>> udtRows = groupByKeyspace(udts);
        Map<String, Map<String, Map<String, ColumnMetadata.Raw>>> colsDefs = groupByKeyspaceAndTable(cols, cassandraVersion);
        if (targetType == null || targetType == KEYSPACE) {
            // building the whole schema or a keyspace
            assert ks != null;
            Map<String, KeyspaceMetadata> keyspaces = buildKeyspaces(ks, tableRows, colsDefs, udtRows, cassandraVersion);
            updateKeyspaces(this.keyspaces, keyspaces, targetKeyspace);
        } else if (targetType == TABLE) {
            assert targetKeyspace != null;
            KeyspaceMetadata keyspace = this.keyspaces.get(targetKeyspace);
            // If we update a keyspace we don't know about, something went
            // wrong. Log an error and schedule a full schema rebuild.
            if (keyspace == null) {
                logger.info(String.format("Asked to rebuild table %s.%s but I don't know keyspace %s", targetKeyspace, targetName, targetKeyspace));
                cluster.submitSchemaRefresh(null, null, null);
                return;
            }
            if (tableRows.containsKey(targetKeyspace)) {
                Map<String, TableMetadata> tables = buildTables(keyspace, tableRows.get(targetKeyspace), colsDefs.get(targetKeyspace), cassandraVersion);
                updateTables(keyspace.tables, tables, targetName);
            }
        } else if (targetType == TYPE) {
            assert targetKeyspace != null;
            KeyspaceMetadata keyspace = this.keyspaces.get(targetKeyspace);
            if (keyspace == null) {
                logger.info(String.format("Asked to rebuild UDT %s.%s but I don't know keyspace %s", targetKeyspace, targetName, targetKeyspace));
                cluster.submitSchemaRefresh(null, null, null);
                return;
            }
            if (udtRows.containsKey(targetKeyspace)) {
                Map<String, UserType> userTypes = buildUserTypes(keyspace, udtRows.get(targetKeyspace), cassandraVersion);
                updateUserTypes(keyspace.userTypes, userTypes, targetName);
            }
        }
    }

    private Map<String, List<Row>> groupByKeyspace(ResultSet rows) {
        if (rows == null)
            return Collections.emptyMap();

        Map<String, List<Row>> groupedRows = new HashMap<String, List<Row>>();
        for (Row row : rows) {
            String ksName = row.getString(KeyspaceMetadata.KS_NAME);
            List<Row> l = groupedRows.get(ksName);
            if (l == null) {
                l = new ArrayList<Row>();
                groupedRows.put(ksName, l);
            }
            l.add(row);
        }
        return groupedRows;
    }

    private Map<String, Map<String, Map<String, ColumnMetadata.Raw>>> groupByKeyspaceAndTable(ResultSet rows, VersionNumber cassandraVersion) {
        if (rows == null)
            return Collections.emptyMap();
        
        Map<String, Map<String, Map<String, ColumnMetadata.Raw>>> groupedRows = new HashMap<String, Map<String, Map<String, ColumnMetadata.Raw>>>();
        for (Row row : rows) {
            String ksName = row.getString(KeyspaceMetadata.KS_NAME);
            String cfName = row.getString(TableMetadata.CF_NAME);
            Map<String, Map<String, ColumnMetadata.Raw>> colsByCf = groupedRows.get(ksName);
            if (colsByCf == null) {
                colsByCf = new HashMap<String, Map<String, ColumnMetadata.Raw>>();
                groupedRows.put(ksName, colsByCf);
            }
            Map<String, ColumnMetadata.Raw> l = colsByCf.get(cfName);
            if (l == null) {
                l = new HashMap<String, ColumnMetadata.Raw>();
                colsByCf.put(cfName, l);
>>>>>>> 7c8afa1f
            }
            ColumnMetadata.Raw c = ColumnMetadata.Raw.fromRow(row, cassandraVersion);
            l.put(c.name, c);
        }
        return groupedRows;
    }

<<<<<<< HEAD
        if (targetType == null || targetType == KEYSPACE) { // Refresh one or all keyspaces
            assert ks != null;
            Set<String> addedKs = new HashSet<String>();
            for (Row ksRow : ks) {
                String ksName = ksRow.getString(KeyspaceMetadata.KS_NAME);
                KeyspaceMetadata ksm = KeyspaceMetadata.build(ksRow, udtDefs.get(ksName), cluster.protocolVersion(), cluster.configuration.getCodecRegistry());
=======
    private Map<String, KeyspaceMetadata> buildKeyspaces(ResultSet keyspaceRows,
                                                         Map<String, List<Row>> tableRows,
                                                         Map<String, Map<String, Map<String, ColumnMetadata.Raw>>> colsDefs,
                                                         Map<String, List<Row>> udtRows,
                                                         VersionNumber cassandraVersion) {
        Map<String, KeyspaceMetadata> keyspaces = new LinkedHashMap<String, KeyspaceMetadata>();
        for (Row keyspaceRow : keyspaceRows) {
            KeyspaceMetadata keyspace = KeyspaceMetadata.build(keyspaceRow);
            Map<String, TableMetadata> tables = buildTables(keyspace, tableRows.get(keyspace.getName()), colsDefs.get(keyspace.getName()), cassandraVersion);
            for (TableMetadata table : tables.values()) {
                keyspace.add(table);
            }
            Map<String, UserType> userTypes = buildUserTypes(keyspace, udtRows.get(keyspace.getName()), cassandraVersion);
            for (UserType userType : userTypes.values()) {
                keyspace.add(userType);
            }
            keyspaces.put(keyspace.getName(), keyspace);
        }
        return keyspaces;
    }
>>>>>>> 7c8afa1f

    private Map<String, TableMetadata> buildTables(KeyspaceMetadata keyspace, List<Row> tableRows, Map<String, Map<String, ColumnMetadata.Raw>> colsDefs, VersionNumber cassandraVersion) {
        Map<String, TableMetadata> tables = new LinkedHashMap<String, TableMetadata>();
        if(tableRows != null) {
            for (Row tableDef : tableRows) {
                String cfName = tableDef.getString(TableMetadata.CF_NAME);
                try {
                    Map<String, ColumnMetadata.Raw> cols = colsDefs == null ? null : colsDefs.get(cfName);
                    if (cols == null || cols.isEmpty()) {
                        if (cassandraVersion.getMajor() >= 2) {
                            // In C* >= 2.0, we should never have no columns metadata because at the very least we should
                            // have the metadata corresponding to the default CQL metadata. So if we don't have any columns,
                            // that can only mean that the table got creating concurrently with our schema queries, and the
                            // query for columns metadata reached the node before the table was persisted while the table
                            // metadata one reached it afterwards. We could make the query to the column metadata sequential
                            // with the table metadata instead of in parallel, but it's probably not worth making it slower
                            // all the time to avoid this race since 1) it's very very uncommon and 2) we can just ignore the
                            // incomplete table here for now and it'll get updated next time with no particular consequence
                            // (if the table creation was concurrent with our querying, we'll get a notifciation later and
                            // will reupdate the schema for it anyway). See JAVA-320 for why we need this.
                            continue;
                        } else {
                            // C* 1.2 don't persists default CQL metadata, so it's possible not to have columns (for thirft
                            // tables). But in that case TableMetadata.build() knows how to handle it.
                            cols = Collections.emptyMap();
                        }
                    }
                    TableMetadata table = TableMetadata.build(keyspace, tableDef, cols, cassandraVersion);
                    tables.put(table.getName(), table);
                } catch (RuntimeException e) {
                    // See ControlConnection#refreshSchema for why we'd rather not probably this further
                    logger.error(String.format("Error parsing schema for table %s.%s: "
                            + "Cluster.getMetadata().getKeyspace(\"%s\").getTable(\"%s\") will be missing or incomplete",
                        keyspace.getName(), cfName, keyspace.getName(), cfName), e);
                }
<<<<<<< HEAD
                if (functionDefs.containsKey(ksName)) {
                    buildFunctionMetadata(ksm, functionDefs.get(ksName), cluster.protocolVersion(), cluster.configuration.getCodecRegistry());
                }
                if (aggregateDefs.containsKey(ksName)) {
                    buildAggregateMetadata(ksm, aggregateDefs.get(ksName), cluster.protocolVersion(), cluster.configuration.getCodecRegistry());
                }
                addedKs.add(ksName);
                keyspaces.put(ksName, ksm);
=======
>>>>>>> 7c8afa1f
            }
        }
        return tables;
    }

    private Map<String, UserType> buildUserTypes(KeyspaceMetadata keyspace, List<Row> udtRows, VersionNumber cassandraVersion) {
        Map<String, UserType> userTypes = new LinkedHashMap<String, UserType>();
        if (udtRows != null) {
            for (Row udtRow : udtRows) {
                UserType type = UserType.build(udtRow);
                userTypes.put(type.getTypeName(), type);
            }
<<<<<<< HEAD
        } else {
            assert targetKeyspace != null;
            KeyspaceMetadata ksm = keyspaces.get(targetKeyspace);

            // If we update a keyspace we don't know about, something went
            // wrong. Log an error an schedule a full schema rebuilt.
            if (ksm == null) {
                logger.error(String.format("Asked to rebuild %s %s.%s but I don't know keyspace %s", targetType, targetKeyspace, targetName, targetKeyspace));
                cluster.submitSchemaRefresh(null, null, null, null);
                return;
=======
        }
        return userTypes;
    }

    /**
     * Update {@code oldKeyspaces} with the changes contained in {@code newKeyspaces}.
     * This method also takes care of triggering the relevant events
     * as the updates take place.
     *
     * @param oldKeyspaces the set of keyspaces to be updated.
     * @param newKeyspaces the temporary set of keyspaces built with information gathered
     * from schema tables.
     * @param keyspaceToRebuild If we are rebuilding just one keyspace, the update operation will be limited
     * to this keyspace only (in which case {@code newKeyspaces} shoudl contain only one entry for it)
     */
    private void updateKeyspaces(Map<String, KeyspaceMetadata> oldKeyspaces, Map<String, KeyspaceMetadata> newKeyspaces, String keyspaceToRebuild) {
        Iterator<KeyspaceMetadata> it = oldKeyspaces.values().iterator();
        while (it.hasNext()) {
            KeyspaceMetadata oldKeyspace = it.next();
            String keyspaceName = oldKeyspace.getName();
            // If we're rebuilding only a single keyspace, we should only consider that one
            // because newKeyspaces will only contain that keyspace.
            if ((keyspaceToRebuild == null || keyspaceToRebuild.equals(keyspaceName)) && !newKeyspaces.containsKey(keyspaceName)) {
                it.remove();
                triggerOnKeyspaceRemoved(oldKeyspace);
>>>>>>> 7c8afa1f
            }
        }
        for (KeyspaceMetadata newKeyspace : newKeyspaces.values()) {
            KeyspaceMetadata oldKeyspace = oldKeyspaces.put(newKeyspace.getName(), newKeyspace);
            if (oldKeyspace == null) {
                triggerOnKeyspaceAdded(newKeyspace);
            } else if (!oldKeyspace.equals(newKeyspace)) {
                triggerOnKeyspaceChanged(newKeyspace, oldKeyspace);
            }
            Map<String, TableMetadata> oldTables = oldKeyspace == null ? new HashMap<String, TableMetadata>() : oldKeyspace.tables;
            Map<String, TableMetadata> newTables = newKeyspace.tables;
            updateTables(oldTables, newTables, null);
        }
    }

<<<<<<< HEAD
            switch (targetType) {
                case TABLE:
                    if (cfDefs.containsKey(targetKeyspace))
                        buildTableMetadata(ksm, cfDefs.get(targetKeyspace), colsDefs.get(targetKeyspace), cassandraVersion);
                    break;
                case TYPE:
                    if (udtDefs.containsKey(targetKeyspace))
                        ksm.addUserTypes(udtDefs.get(targetKeyspace), cluster.protocolVersion(), cluster.configuration.getCodecRegistry());
                    break;
                case FUNCTION:
                    if (functionDefs.containsKey(targetKeyspace))
                        buildFunctionMetadata(ksm, functionDefs.get(targetKeyspace), cluster.protocolVersion(), cluster.configuration.getCodecRegistry());
                    break;
                case AGGREGATE:
                    if (functionDefs.containsKey(targetKeyspace))
                        buildAggregateMetadata(ksm, aggregateDefs.get(targetKeyspace), cluster.protocolVersion(), cluster.configuration.getCodecRegistry());
                    break;
                default:
                    logger.warn("Unexpected element type to rebuild: {}", targetType);
            }
        }
    }

    private Map<String, List<Row>> groupByKeyspace(ResultSet rs) {
        if (rs == null)
            return Collections.emptyMap();

        Map<String, List<Row>> result = new HashMap<String, List<Row>>();
        for (Row row : rs) {
            String ksName = row.getString(KeyspaceMetadata.KS_NAME);
            List<Row> l = result.get(ksName);
            if (l == null) {
                l = new ArrayList<Row>();
                result.put(ksName, l);
            }
            l.add(row);
=======
    /**
     * Update {@code oldTables} with the changes contained in {@code newTables}.
     * This method also takes care of triggering the relevant events
     * as the updates take place.
     *
     * @param oldTables the set of tables to be updated.
     * @param newTables the temporary set of tables built with information gathered
     * from schema tables.
     * @param tableToRebuild If we are rebuilding just one table, the update operation will be limited
     * to this table only (in which case {@code newTables} shoudl contain only one entry for it)
     */
    private void updateTables(Map<String, TableMetadata> oldTables, Map<String, TableMetadata> newTables, String tableToRebuild) {
        Iterator<TableMetadata> it = oldTables.values().iterator();
        while (it.hasNext()) {
            TableMetadata oldTable = it.next();
            String tableName = oldTable.getName();
            // If we're rebuilding only a single table, we should only consider that one
            // because newTables will only contain that table.
            if ((tableToRebuild == null || tableToRebuild.equals(tableName)) && !newTables.containsKey(tableName)) {
                it.remove();
                triggerOnTableRemoved(oldTable);
            }
        }
        for (TableMetadata newTable : newTables.values()) {
            TableMetadata oldTable = oldTables.put(newTable.getName(), newTable);
            if (oldTable == null) {
                triggerOnTableAdded(newTable);
            } else if (!oldTable.equals(newTable)) {
                triggerOnTableChanged(newTable, oldTable);
            }
        }
    }

    private void updateUserTypes(Map<String, UserType> oldTypes, Map<String, UserType> newTypes, String typeToRebuild) {
        Iterator<UserType> it = oldTypes.values().iterator();
        while (it.hasNext()) {
            UserType oldType = it.next();
            String typeName = oldType.getTypeName();
            if ((typeToRebuild == null || typeToRebuild.equals(typeName)) && !newTypes.containsKey(typeName)) {
                it.remove();
                triggerOnUserTypeRemoved(oldType);
            }
        }
        for (UserType newType : newTypes.values()) {
            UserType oldType = oldTypes.put(newType.getTypeName(), newType);
            if (oldType == null) {
                triggerOnUserTypeAdded(newType);
            } else if (!newType.equals(oldType)) {
                triggerOnUserTypeChanged(newType, oldType);
            }
        }
    }

    void triggerOnKeyspaceAdded(KeyspaceMetadata keyspace) {
        for (SchemaChangeListener listener : cluster.schemaChangeListeners) {
            listener.onKeyspaceAdded(keyspace);
>>>>>>> 7c8afa1f
        }
        return result;
    }

<<<<<<< HEAD
    private void buildTableMetadata(KeyspaceMetadata ksm, List<Row> cfRows, Map<String, Map<String, ColumnMetadata.Raw>> colsDefs, VersionNumber cassandraVersion) {
        for (Row cfRow : cfRows) {
            String cfName = cfRow.getString(TableMetadata.CF_NAME);
            try {
                Map<String, ColumnMetadata.Raw> cols = colsDefs == null ? null : colsDefs.get(cfName);
                if (cols == null || cols.isEmpty()) {
                    if (cassandraVersion.getMajor() >= 2) {
                        // In C* >= 2.0, we should never have no columns metadata because at the very least we should
                        // have the metadata corresponding to the default CQL metadata. So if we don't have any columns,
                        // that can only mean that the table got creating concurrently with our schema queries, and the
                        // query for columns metadata reached the node before the table was persisted while the table
                        // metadata one reached it afterwards. We could make the query to the column metadata sequential
                        // with the table metadata instead of in parallel, but it's probably not worth making it slower
                        // all the time to avoid this race since 1) it's very very uncommon and 2) we can just ignore the
                        // incomplete table here for now and it'll get updated next time with no particular consequence
                        // (if the table creation was concurrent with our querying, we'll get a notifciation later and
                        // will reupdate the schema for it anyway). See JAVA-320 for why we need this.
                        continue;
                    } else {
                        // C* 1.2 don't persists default CQL metadata, so it's possible not to have columns (for thirft
                        // tables). But in that case TableMetadata.build() knows how to handle it.
                        cols = Collections.<String, ColumnMetadata.Raw>emptyMap();
                    }
                }
                TableMetadata.build(ksm, cfRow, cols, cassandraVersion, cluster.protocolVersion(), cluster.configuration.getCodecRegistry());
            } catch (RuntimeException e) {
                // See ControlConnection#refreshSchema for why we'd rather not probably this further
                logger.error(String.format("Error parsing schema for table %s.%s: "
                                           + "Cluster.getMetadata().getKeyspace(\"%s\").getTable(\"%s\") will be missing or incomplete",
                                           ksm.getName(), cfName, ksm.getName(), cfName), e);
            }
=======
    void triggerOnKeyspaceChanged(KeyspaceMetadata current, KeyspaceMetadata previous) {
        for (SchemaChangeListener listener : cluster.schemaChangeListeners) {
            listener.onKeyspaceChanged(current, previous);
        }
    }

    void triggerOnKeyspaceRemoved(KeyspaceMetadata keyspace) {
        for (SchemaChangeListener listener : cluster.schemaChangeListeners) {
            listener.onKeyspaceRemoved(keyspace);
        }
    }

    void triggerOnTableAdded(TableMetadata table) {
        for (SchemaChangeListener listener : cluster.schemaChangeListeners) {
            listener.onTableAdded(table);
        }
    }

    void triggerOnTableChanged(TableMetadata current, TableMetadata previous) {
        for (SchemaChangeListener listener : cluster.schemaChangeListeners) {
            listener.onTableChanged(current, previous);
        }
    }

    void triggerOnTableRemoved(TableMetadata table) {
        for (SchemaChangeListener listener : cluster.schemaChangeListeners) {
            listener.onTableRemoved(table);
        }
    }

    void triggerOnUserTypeAdded(UserType type) {
        for (SchemaChangeListener listener : cluster.schemaChangeListeners) {
            listener.onUserTypeAdded(type);
        }
    }

    void triggerOnUserTypeChanged(UserType current, UserType previous) {
        for (SchemaChangeListener listener : cluster.schemaChangeListeners) {
            listener.onUserTypeChanged(current, previous);
        }
    }

    void triggerOnUserTypeRemoved(UserType type) {
        for (SchemaChangeListener listener : cluster.schemaChangeListeners) {
            listener.onUserTypeRemoved(type);
>>>>>>> 7c8afa1f
        }
    }

    private void buildFunctionMetadata(KeyspaceMetadata ksm, List<Row> rows, ProtocolVersion protocolVersion, CodecRegistry codecRegistry) {
        for (Row row : rows)
            FunctionMetadata.build(ksm, row, protocolVersion, codecRegistry);
    }

    private void buildAggregateMetadata(KeyspaceMetadata ksm, List<Row> rows, ProtocolVersion protocolVersion, CodecRegistry codecRegistry) {
        for (Row row : rows)
            AggregateMetadata.build(ksm, row, protocolVersion, codecRegistry);
    }


    synchronized void rebuildTokenMap(String partitioner, Map<Host, Collection<String>> allTokens) {
        if (allTokens.isEmpty())
            return;

        Token.Factory factory = partitioner == null
                              ? (tokenMap == null ? null : tokenMap.factory)
                              : Token.getFactory(partitioner);
        if (factory == null)
            return;

        this.tokenMap = TokenMap.build(factory, allTokens, keyspaces.values());
    }

    Host add(InetSocketAddress address) {
        Host newHost = new Host(address, cluster.convictionPolicyFactory, cluster);
        Host previous = hosts.putIfAbsent(address, newHost);
        return previous == null ? newHost : null;
    }

    boolean remove(Host host) {
        return hosts.remove(host.getSocketAddress()) != null;
    }

    Host getHost(InetSocketAddress address) {
        return hosts.get(address);
    }

    // For internal use only
    Collection<Host> allHosts() {
        return hosts.values();
    }

    // Deal with case sensitivity for a given keyspace or table id
    static String handleId(String id) {
        // Shouldn't really happen for this method, but no reason to fail here
        if (id == null)
            return null;

        if (cqlId.matcher(id).matches())
            return id.toLowerCase();

        // Check if it's enclosed in quotes. If it is, remove them
        if (id.charAt(0) == '"' && id.charAt(id.length() - 1) == '"')
            return id.substring(1, id.length() - 1);

        // otherwise, just return the id.
        return id;
    }

    // Escape a CQL3 identifier based on its value as read from the schema
    // tables. Because it comes from Cassandra, we could just always quote it,
    // but to get a nicer output we don't do it if it's not necessary.
    static String escapeId(String ident) {
        // we don't need to escape if it's lowercase and match non-quoted CQL3 ids.
        return lowercaseId.matcher(ident).matches() ? ident : quote(ident);
    }

    // Builds the internal name of a function/aggregate
    // Note that if simpleName comes from the user, the caller must call handleId on it before passing it to this method
    static String fullFunctionName(String simpleName, Collection<?> argumentTypes) {
        return String.format("%s(%s)",
            simpleName, COMMAS.join(argumentTypes));
    }

    static final Joiner COMMAS = Joiner.on(",");

    /**
     * Quote a keyspace, table or column identifier to make it case sensitive.
     * <p>
     * CQL identifiers, including keyspace, table and column ones, are case insensitive
     * by default. Case sensitive identifiers can however be provided by enclosing
     * the identifier in double quotes (see the
     * <a href="http://cassandra.apache.org/doc/cql3/CQL.html#identifiers">CQL documentation</a>
     * for details). If you are using case sensitive identifiers, this method
     * can be used to enclose such identifier in double quotes, making it case
     * sensitive.
     *
     * @param id the keyspace or table identifier.
     * @return {@code id} enclosed in double-quotes, for use in methods like
     * {@link #getReplicas}, {@link #getKeyspace}, {@link KeyspaceMetadata#getTable}
     * or even {@link Cluster#connect(String)}.
     */
    public static String quote(String id) {
        return '"' + id + '"';
    }

    /**
     * Returns the token ranges that define data distribution in the ring.
     * <p>
     * Note that this information is refreshed asynchronously by the control
     * connection, when schema or ring topology changes. It might occasionally
     * be stale.
     *
     * @return the token ranges. Note that the result might be stale or empty if
     * metadata was explicitly disabled with {@link QueryOptions#setMetadataEnabled(boolean)}.
     */
    public Set<TokenRange> getTokenRanges() {
        TokenMap current = tokenMap;
        return (current == null) ? Collections.<TokenRange>emptySet() : current.tokenRanges;
    }

    /**
     * Returns the token ranges that are replicated on the given host, for the given
     * keyspace.
     * <p>
     * Note that this information is refreshed asynchronously by the control
     * connection, when schema or ring topology changes. It might occasionally
     * be stale (or even empty).
     *
     * @param keyspace the name of the keyspace to get token ranges for.
     * @param host the host.
     * @return the (immutable) set of token ranges for {@code host} as known
     * by the driver. Note that the result might be stale or empty if metadata
     * was explicitly disabled with {@link QueryOptions#setMetadataEnabled(boolean)}.
     */
    public Set<TokenRange> getTokenRanges(String keyspace, Host host) {
        keyspace = handleId(keyspace);
        TokenMap current = tokenMap;
        if (current == null) {
            return Collections.emptySet();
        } else {
            Map<Host, Set<TokenRange>> dcRanges = current.hostsToRanges.get(keyspace);
            if (dcRanges == null) {
                return Collections.emptySet();
            } else {
                Set<TokenRange> ranges = dcRanges.get(host);
                return (ranges == null) ? Collections.<TokenRange>emptySet() : ranges;
            }
        }
    }

    /**
     * Returns the set of hosts that are replica for a given partition key.
     * <p>
     * Note that this information is refreshed asynchronously by the control
     * connection, when schema or ring topology changes. It might occasionally
     * be stale (or even empty).
     *
     * @param keyspace the name of the keyspace to get replicas for.
     * @param partitionKey the partition key for which to find the set of
     * replica.
     * @return the (immutable) set of replicas for {@code partitionKey} as known
     * by the driver. Note that the result might be stale or empty if metadata was
     * explicitly disabled with {@link QueryOptions#setMetadataEnabled(boolean)}.
     */
    public Set<Host> getReplicas(String keyspace, ByteBuffer partitionKey) {
        keyspace = handleId(keyspace);
        TokenMap current = tokenMap;
        if (current == null) {
            return Collections.emptySet();
        } else {
            Set<Host> hosts = current.getReplicas(keyspace, current.factory.hash(partitionKey));
            return hosts == null ? Collections.<Host>emptySet() : hosts;
        }
    }

    /**
     * Returns the set of hosts that are replica for a given token range.
     * <p>
     * Note that this information is refreshed asynchronously by the control
     * connection, when schema or ring topology changes. It might occasionally
     * be stale (or even empty).
     *
     * @param keyspace the name of the keyspace to get replicas for.
     * @param range the token range.
     * @return the (immutable) set of replicas for {@code range} as known by the driver.
     * Note that the result might be stale or empty if metadata was explicitly disabled
     * with {@link QueryOptions#setMetadataEnabled(boolean)}.
     */
    public Set<Host> getReplicas(String keyspace, TokenRange range) {
        keyspace = handleId(keyspace);
        TokenMap current = tokenMap;
        if (current == null) {
            return Collections.emptySet();
        } else {
            Set<Host> hosts = current.getReplicas(keyspace, range.getEnd());
            return hosts == null ? Collections.<Host>emptySet() : hosts;
        }
    }

    /**
     * The Cassandra name for the cluster connect to.
     *
     * @return the Cassandra name for the cluster connect to.
     */
    public String getClusterName() {
        return clusterName;
    }

    /**
     * The partitioner in use as reported by the Cassandra nodes.
     *
     * @return the partitioner in use as reported by the Cassandra nodes.
     */
    public String getPartitioner() {
        return partitioner;
    }

    /**
     * Returns the known hosts of this cluster.
     *
     * @return A set will all the know host of this cluster.
     */
    public Set<Host> getAllHosts() {
        return new HashSet<Host>(allHosts());
    }

    /**
     * Checks whether hosts that are currently up agree on the schema definition.
     * <p>
     * This method performs a one-time check only, without any form of retry; therefore {@link Cluster.Builder#withMaxSchemaAgreementWaitSeconds(int)}
     * does not apply in this case.
     *
     * @return {@code true} if all hosts agree on the schema; {@code false} if they don't agree, or if the check could not be performed
     * (for example, if the control connection is down).
     */
    public boolean checkSchemaAgreement() {
        try {
            return cluster.controlConnection.checkSchemaAgreement();
        } catch (Exception e) {
            logger.warn("Error while checking schema agreement", e);
            return false;
        }
    }

    /**
     * Returns the metadata of a keyspace given its name.
     *
     * @param keyspace the name of the keyspace for which metadata should be
     * returned.
     * @return the metadata of the requested keyspace or {@code null} if {@code
     * keyspace} is not a known keyspace. Note that the result might be stale or null if
     * metadata was explicitly disabled with {@link QueryOptions#setMetadataEnabled(boolean)}.
     */
    public KeyspaceMetadata getKeyspace(String keyspace) {
        return keyspaces.get(handleId(keyspace));
    }

    /**
     * Used when the keyspace name is unquoted and in the exact case we store it in
     * (typically when we got it from an internal call, not from the user).
     */
    KeyspaceMetadata getKeyspaceInternal(String keyspace) {
        return keyspaces.get(keyspace);
    }

    KeyspaceMetadata removeKeyspace(String keyspace) {
        KeyspaceMetadata removed = keyspaces.remove(keyspace);
        if (tokenMap != null)
            tokenMap.tokenToHosts.remove(keyspace);
        return removed;
    }

    /**
     * Returns a list of all the defined keyspaces.
     *
     * @return a list of all the defined keyspaces. Note that the result might be stale or empty if
     * metadata was explicitly disabled with {@link QueryOptions#setMetadataEnabled(boolean)}.
     */
    public List<KeyspaceMetadata> getKeyspaces() {
        return new ArrayList<KeyspaceMetadata>(keyspaces.values());
    }

    /**
     * Returns a {@code String} containing CQL queries representing the schema
     * of this cluster.
     *
     * In other words, this method returns the queries that would allow to
     * recreate the schema of this cluster.
     *
     * Note that the returned String is formatted to be human readable (for
     * some definition of human readable at least).
     *
     * It might be stale or empty if metadata was explicitly disabled with
     * {@link QueryOptions#setMetadataEnabled(boolean)}.
     *
     * @return the CQL queries representing this cluster schema as a {code
     * String}.
     */
    public String exportSchemaAsString() {
        StringBuilder sb = new StringBuilder();

        for (KeyspaceMetadata ksm : keyspaces.values())
            sb.append(ksm.exportAsString()).append('\n');

        return sb.toString();
    }

    /**
     * Creates a tuple type given a list of types.
     *
     * @param types the types for the tuple type.
     * @return the newly created tuple type.
     */
    public TupleType newTupleType(DataType... types) {
        return new TupleType(Arrays.asList(types), cluster.protocolVersion(), cluster.configuration.getCodecRegistry());
    }

    /**
     * Builds a new {@link Token} from its string representation, according to the partitioner
     * reported by the Cassandra nodes.
     *
     * @param tokenStr the string representation.
     * @return the token.
     *
     * @throws IllegalStateException if the token factory was not initialized. This would typically
     * happen if metadata was explicitly disabled with {@link QueryOptions#setMetadataEnabled(boolean)}
     * before startup.
     */
    public Token newToken(String tokenStr) {
        TokenMap current = tokenMap;
        if (current == null)
            throw new IllegalStateException("Token factory not set. This should only happen if metadata was explicitly disabled");

        return current.factory.fromString(tokenStr);
    }

    /**
     * Builds a new {@link TokenRange}.
     *
     * @param start the start token.
     * @param end the end token.
     * @return the range.
     *
     * @throws IllegalStateException if the token factory was not initialized. This would typically
     * happen if metadata was explicitly disabled with {@link QueryOptions#setMetadataEnabled(boolean)}
     * before startup.
     */
    public TokenRange newTokenRange(Token start, Token end) {
        TokenMap current = tokenMap;
        if (current == null)
            throw new IllegalStateException("Token factory not set. This should only happen if metadata was explicitly disabled");

        return new TokenRange(start, end, current.factory);
    }

    Token.Factory tokenFactory() {
        TokenMap current = tokenMap;
        return (current == null) ? null : current.factory;
    }

    static class TokenMap {

        private final Token.Factory factory;
        private final Map<String, Map<Token, Set<Host>>> tokenToHosts;
        private final Map<String, Map<Host, Set<TokenRange>>> hostsToRanges;
        private final List<Token> ring;
        private final Set<TokenRange> tokenRanges;
        final Set<Host> hosts;

        private TokenMap(Token.Factory factory,
                         Map<Host, Set<Token>> primaryToTokens,
                         Map<String, Map<Token, Set<Host>>> tokenToHosts,
                         Map<String, Map<Host, Set<TokenRange>>> hostsToRanges,
                         List<Token> ring, Set<TokenRange> tokenRanges, Set<Host> hosts) {
            this.factory = factory;
            this.tokenToHosts = tokenToHosts;
            this.hostsToRanges = hostsToRanges;
            this.ring = ring;
            this.tokenRanges = tokenRanges;
            this.hosts = hosts;
            for (Map.Entry<Host, Set<Token>> entry : primaryToTokens.entrySet()) {
                Host host = entry.getKey();
                host.setTokens(ImmutableSet.copyOf(entry.getValue()));
            }
        }

        public static TokenMap build(Token.Factory factory, Map<Host, Collection<String>> allTokens, Collection<KeyspaceMetadata> keyspaces) {

            Set<Host> hosts = allTokens.keySet();
            Map<Token, Host> tokenToPrimary = new HashMap<Token, Host>();
            Map<Host, Set<Token>> primaryToTokens = new HashMap<Host, Set<Token>>();
            Set<Token> allSorted = new TreeSet<Token>();

            for (Map.Entry<Host, Collection<String>> entry : allTokens.entrySet()) {
                Host host = entry.getKey();
                for (String tokenStr : entry.getValue()) {
                    try {
                        Token t = factory.fromString(tokenStr);
                        allSorted.add(t);
                        tokenToPrimary.put(t, host);
                        Set<Token> hostTokens = primaryToTokens.get(host);
                        if (hostTokens == null) {
                            hostTokens = new HashSet<Token>();
                            primaryToTokens.put(host, hostTokens);
                        }
                        hostTokens.add(t);
                    } catch (IllegalArgumentException e) {
                        // If we failed parsing that token, skip it
                    }
                }
            }

            List<Token> ring = new ArrayList<Token>(allSorted);
            Set<TokenRange> tokenRanges = makeTokenRanges(ring, factory);

            Map<String, Map<Token, Set<Host>>> tokenToHosts = new HashMap<String, Map<Token, Set<Host>>>();
            Map<String, Map<Host, Set<TokenRange>>> hostsToRanges = new HashMap<String, Map<Host, Set<TokenRange>>>();
            for (KeyspaceMetadata keyspace : keyspaces)
            {
                ReplicationStrategy strategy = keyspace.replicationStrategy();
                Map<Token, Set<Host>> ksTokens = (strategy == null)
                    ? makeNonReplicatedMap(tokenToPrimary)
                    : strategy.computeTokenToReplicaMap(tokenToPrimary, ring);

                tokenToHosts.put(keyspace.getName(), ksTokens);

                Map<Host, Set<TokenRange>> ksRanges;
                if (ring.size() == 1) {
                    // We forced the single range to ]minToken,minToken], make sure to use that instead of relying on the host's token
                    ImmutableMap.Builder<Host, Set<TokenRange>> builder = ImmutableMap.builder();
                    for (Host host : allTokens.keySet())
                        builder.put(host, tokenRanges);
                    ksRanges = builder.build();
                } else {
                    ksRanges = computeHostsToRangesMap(tokenRanges, ksTokens, hosts.size());
                }
                hostsToRanges.put(keyspace.getName(), ksRanges);
            }
            return new TokenMap(factory, primaryToTokens, tokenToHosts, hostsToRanges, ring, tokenRanges, hosts);
        }

        private Set<Host> getReplicas(String keyspace, Token token) {

            Map<Token, Set<Host>> keyspaceHosts = tokenToHosts.get(keyspace);
            if (keyspaceHosts == null)
                return Collections.emptySet();

            // If the token happens to be one of the "primary" tokens, get result directly
            Set<Host> hosts = keyspaceHosts.get(token);
            if (hosts != null)
                return hosts;

            // Otherwise, find closest "primary" token on the ring
            int i = Collections.binarySearch(ring, token);
            if (i < 0) {
                i = -i - 1;
                if (i >= ring.size())
                    i = 0;
            }

            return keyspaceHosts.get(ring.get(i));
        }

        private static Map<Token, Set<Host>> makeNonReplicatedMap(Map<Token, Host> input) {
            Map<Token, Set<Host>> output = new HashMap<Token, Set<Host>>(input.size());
            for (Map.Entry<Token, Host> entry : input.entrySet())
                output.put(entry.getKey(), ImmutableSet.of(entry.getValue()));
            return output;
        }

        private static Set<TokenRange> makeTokenRanges(List<Token> ring, Token.Factory factory) {
            ImmutableSet.Builder<TokenRange> builder = ImmutableSet.builder();
            // JAVA-684: if there is only one token, return the range ]minToken, minToken]
            if(ring.size() == 1) {
                builder.add(new TokenRange(factory.minToken(), factory.minToken(), factory));                
            } else {
                for (int i = 0; i < ring.size(); i++) {
                    Token start = ring.get(i);
                    Token end = ring.get((i + 1) % ring.size());
                    builder.add(new TokenRange(start, end, factory));
                }
            }
            return builder.build();
        }

        private static Map<Host, Set<TokenRange>> computeHostsToRangesMap(Set<TokenRange> tokenRanges, Map<Token, Set<Host>> ksTokens, int hostCount) {
            Map<Host, ImmutableSet.Builder<TokenRange>> builders = Maps.newHashMapWithExpectedSize(hostCount);
            for (TokenRange range : tokenRanges) {
                Set<Host> replicas = ksTokens.get(range.getEnd());
                for (Host host : replicas) {
                    ImmutableSet.Builder<TokenRange> hostRanges = builders.get(host);
                    if (hostRanges == null) {
                        hostRanges = ImmutableSet.builder();
                        builders.put(host, hostRanges);
                    }
                    hostRanges.add(range);
                }
            }
            Map<Host, Set<TokenRange>> ksRanges = Maps.newHashMapWithExpectedSize(hostCount);
            for (Map.Entry<Host, ImmutableSet.Builder<TokenRange>> entry : builders.entrySet()) {
                ksRanges.put(entry.getKey(), entry.getValue().build());
            }
            return ksRanges;
        }
    }
}<|MERGE_RESOLUTION|>--- conflicted
+++ resolved
@@ -29,8 +29,6 @@
 import org.slf4j.Logger;
 import org.slf4j.LoggerFactory;
 
-import com.datastax.driver.core.exceptions.DriverInternalError;
-
 import static com.datastax.driver.core.SchemaElement.KEYSPACE;
 
 /**
@@ -55,71 +53,56 @@
     }
 
     // Synchronized to make it easy to detect dropped keyspaces
-<<<<<<< HEAD
-    synchronized void rebuildSchema(SchemaElement targetType, String targetKeyspace, String targetName,
+    synchronized void rebuildSchema(SchemaElement targetType, String targetKeyspace, String targetName, 
                                     ResultSet ks, ResultSet udts, ResultSet cfs,
-                                    ResultSet cols, ResultSet functions, ResultSet aggregates,
+                                    ResultSet cols, ResultSet functionsRs, ResultSet aggregatesRs,
                                     VersionNumber cassandraVersion) {
-
-
-        Map<String, List<Row>> udtDefs = groupByKeyspace(udts);
-        Map<String, List<Row>> cfDefs = groupByKeyspace(cfs);
-        Map<String, List<Row>> functionDefs = groupByKeyspace(functions);
-        Map<String, List<Row>> aggregateDefs = groupByKeyspace(aggregates);
-
-        // Gather columns per Cf
-        Map<String, Map<String, Map<String, ColumnMetadata.Raw>>> colsDefs = new HashMap<String, Map<String, Map<String, ColumnMetadata.Raw>>>();
-        if (cols != null) {
-            for (Row row : cols) {
-                String ksName = row.getString(KeyspaceMetadata.KS_NAME);
-                String cfName = row.getString(TableMetadata.CF_NAME);
-                Map<String, Map<String, ColumnMetadata.Raw>> colsByCf = colsDefs.get(ksName);
-                if (colsByCf == null) {
-                    colsByCf = new HashMap<String, Map<String, ColumnMetadata.Raw>>();
-                    colsDefs.put(ksName, colsByCf);
-                }
-                Map<String, ColumnMetadata.Raw> l = colsByCf.get(cfName);
-                if (l == null) {
-                    l = new HashMap<String, ColumnMetadata.Raw>();
-                    colsByCf.put(cfName, l);
-                }
-                ColumnMetadata.Raw c = ColumnMetadata.Raw.fromRow(row, cassandraVersion, cluster.protocolVersion(), cluster.configuration.getCodecRegistry());
-                l.put(c.name, c);
-=======
-    synchronized void rebuildSchema(SchemaElement targetType, String targetKeyspace, String targetName, ResultSet ks, ResultSet udts, ResultSet cfs, ResultSet cols, VersionNumber cassandraVersion) {
         Map<String, List<Row>> tableRows = groupByKeyspace(cfs);
         Map<String, List<Row>> udtRows = groupByKeyspace(udts);
+        Map<String, List<Row>> functionRows = groupByKeyspace(functionsRs);
+        Map<String, List<Row>> aggregateRows = groupByKeyspace(aggregatesRs);
         Map<String, Map<String, Map<String, ColumnMetadata.Raw>>> colsDefs = groupByKeyspaceAndTable(cols, cassandraVersion);
         if (targetType == null || targetType == KEYSPACE) {
             // building the whole schema or a keyspace
             assert ks != null;
-            Map<String, KeyspaceMetadata> keyspaces = buildKeyspaces(ks, tableRows, colsDefs, udtRows, cassandraVersion);
+            Map<String, KeyspaceMetadata> keyspaces = buildKeyspaces(ks, tableRows, colsDefs, udtRows, functionRows, aggregateRows, cassandraVersion);
             updateKeyspaces(this.keyspaces, keyspaces, targetKeyspace);
-        } else if (targetType == TABLE) {
+        } else {
             assert targetKeyspace != null;
             KeyspaceMetadata keyspace = this.keyspaces.get(targetKeyspace);
             // If we update a keyspace we don't know about, something went
             // wrong. Log an error and schedule a full schema rebuild.
             if (keyspace == null) {
-                logger.info(String.format("Asked to rebuild table %s.%s but I don't know keyspace %s", targetKeyspace, targetName, targetKeyspace));
-                cluster.submitSchemaRefresh(null, null, null);
-                return;
-            }
-            if (tableRows.containsKey(targetKeyspace)) {
-                Map<String, TableMetadata> tables = buildTables(keyspace, tableRows.get(targetKeyspace), colsDefs.get(targetKeyspace), cassandraVersion);
-                updateTables(keyspace.tables, tables, targetName);
-            }
-        } else if (targetType == TYPE) {
-            assert targetKeyspace != null;
-            KeyspaceMetadata keyspace = this.keyspaces.get(targetKeyspace);
-            if (keyspace == null) {
-                logger.info(String.format("Asked to rebuild UDT %s.%s but I don't know keyspace %s", targetKeyspace, targetName, targetKeyspace));
-                cluster.submitSchemaRefresh(null, null, null);
-                return;
-            }
-            if (udtRows.containsKey(targetKeyspace)) {
-                Map<String, UserType> userTypes = buildUserTypes(keyspace, udtRows.get(targetKeyspace), cassandraVersion);
-                updateUserTypes(keyspace.userTypes, userTypes, targetName);
+                logger.info(String.format("Asked to rebuild %s %s.%s but I don't know keyspace %s",
+                    targetType, targetKeyspace, targetName, targetKeyspace));
+                cluster.submitSchemaRefresh(null, null, null, null);
+            } else {
+                switch (targetType) {
+                    case TABLE:
+                        if (tableRows.containsKey(targetKeyspace)) {
+                            Map<String, TableMetadata> tables = buildTables(keyspace, tableRows.get(targetKeyspace), colsDefs.get(targetKeyspace), cassandraVersion);
+                            updateTables(keyspace.tables, tables, targetName);
+                        }
+                        break;
+                    case TYPE:
+                        if (udtRows.containsKey(targetKeyspace)) {
+                            Map<String, UserType> userTypes = buildUserTypes(udtRows.get(targetKeyspace));
+                            updateUserTypes(keyspace.userTypes, userTypes, targetName);
+                        }
+                        break;
+                    case FUNCTION:
+                        if (functionRows.containsKey(targetKeyspace)) {
+                            Map<String, FunctionMetadata> functions = buildFunctions(keyspace, functionRows.get(targetKeyspace));
+                            updateFunctions(keyspace.functions, functions, targetName);
+                        }
+                        break;
+                    case AGGREGATE:
+                        if (aggregateRows.containsKey(targetKeyspace)) {
+                            Map<String, AggregateMetadata> aggregates = buildAggregates(keyspace, aggregateRows.get(targetKeyspace));
+                            updateAggregates(keyspace.aggregates, aggregates, targetName);
+                        }
+                        break;
+                }
             }
         }
     }
@@ -144,7 +127,10 @@
     private Map<String, Map<String, Map<String, ColumnMetadata.Raw>>> groupByKeyspaceAndTable(ResultSet rows, VersionNumber cassandraVersion) {
         if (rows == null)
             return Collections.emptyMap();
-        
+
+        ProtocolVersion protocolVersion = cluster.protocolVersion();
+        CodecRegistry codecRegistry = cluster.configuration.getCodecRegistry();
+
         Map<String, Map<String, Map<String, ColumnMetadata.Raw>>> groupedRows = new HashMap<String, Map<String, Map<String, ColumnMetadata.Raw>>>();
         for (Row row : rows) {
             String ksName = row.getString(KeyspaceMetadata.KS_NAME);
@@ -158,47 +144,53 @@
             if (l == null) {
                 l = new HashMap<String, ColumnMetadata.Raw>();
                 colsByCf.put(cfName, l);
->>>>>>> 7c8afa1f
-            }
-            ColumnMetadata.Raw c = ColumnMetadata.Raw.fromRow(row, cassandraVersion);
+            }
+            ColumnMetadata.Raw c = ColumnMetadata.Raw.fromRow(row, cassandraVersion, protocolVersion, codecRegistry);
             l.put(c.name, c);
         }
         return groupedRows;
     }
 
-<<<<<<< HEAD
-        if (targetType == null || targetType == KEYSPACE) { // Refresh one or all keyspaces
-            assert ks != null;
-            Set<String> addedKs = new HashSet<String>();
-            for (Row ksRow : ks) {
-                String ksName = ksRow.getString(KeyspaceMetadata.KS_NAME);
-                KeyspaceMetadata ksm = KeyspaceMetadata.build(ksRow, udtDefs.get(ksName), cluster.protocolVersion(), cluster.configuration.getCodecRegistry());
-=======
     private Map<String, KeyspaceMetadata> buildKeyspaces(ResultSet keyspaceRows,
                                                          Map<String, List<Row>> tableRows,
                                                          Map<String, Map<String, Map<String, ColumnMetadata.Raw>>> colsDefs,
                                                          Map<String, List<Row>> udtRows,
+                                                         Map<String, List<Row>> functionRows,
+                                                         Map<String, List<Row>> aggregateRows,
                                                          VersionNumber cassandraVersion) {
+        ProtocolVersion protocolVersion = cluster.protocolVersion();
+        CodecRegistry codecRegistry = cluster.configuration.getCodecRegistry();
+
         Map<String, KeyspaceMetadata> keyspaces = new LinkedHashMap<String, KeyspaceMetadata>();
         for (Row keyspaceRow : keyspaceRows) {
-            KeyspaceMetadata keyspace = KeyspaceMetadata.build(keyspaceRow);
+            KeyspaceMetadata keyspace = KeyspaceMetadata.build(keyspaceRow, protocolVersion, codecRegistry);
             Map<String, TableMetadata> tables = buildTables(keyspace, tableRows.get(keyspace.getName()), colsDefs.get(keyspace.getName()), cassandraVersion);
             for (TableMetadata table : tables.values()) {
                 keyspace.add(table);
             }
-            Map<String, UserType> userTypes = buildUserTypes(keyspace, udtRows.get(keyspace.getName()), cassandraVersion);
+            Map<String, UserType> userTypes = buildUserTypes(udtRows.get(keyspace.getName()));
             for (UserType userType : userTypes.values()) {
                 keyspace.add(userType);
             }
+            Map<String, FunctionMetadata> functions = buildFunctions(keyspace, functionRows.get(keyspace.getName()));
+            for (FunctionMetadata function : functions.values()) {
+                keyspace.add(function);
+            }
+            Map<String, AggregateMetadata> aggregates = buildAggregates(keyspace, aggregateRows.get(keyspace.getName()));
+            for (AggregateMetadata aggregate : aggregates.values()) {
+                keyspace.add(aggregate);
+            }
             keyspaces.put(keyspace.getName(), keyspace);
         }
         return keyspaces;
     }
->>>>>>> 7c8afa1f
-
+    
     private Map<String, TableMetadata> buildTables(KeyspaceMetadata keyspace, List<Row> tableRows, Map<String, Map<String, ColumnMetadata.Raw>> colsDefs, VersionNumber cassandraVersion) {
         Map<String, TableMetadata> tables = new LinkedHashMap<String, TableMetadata>();
-        if(tableRows != null) {
+        if (tableRows != null) {
+            ProtocolVersion protocolVersion = cluster.protocolVersion();
+            CodecRegistry codecRegistry = cluster.configuration.getCodecRegistry();
+
             for (Row tableDef : tableRows) {
                 String cfName = tableDef.getString(TableMetadata.CF_NAME);
                 try {
@@ -222,7 +214,7 @@
                             cols = Collections.emptyMap();
                         }
                     }
-                    TableMetadata table = TableMetadata.build(keyspace, tableDef, cols, cassandraVersion);
+                    TableMetadata table = TableMetadata.build(keyspace, tableDef, cols, cassandraVersion, protocolVersion, codecRegistry);
                     tables.put(table.getName(), table);
                 } catch (RuntimeException e) {
                     // See ControlConnection#refreshSchema for why we'd rather not probably this further
@@ -230,43 +222,50 @@
                             + "Cluster.getMetadata().getKeyspace(\"%s\").getTable(\"%s\") will be missing or incomplete",
                         keyspace.getName(), cfName, keyspace.getName(), cfName), e);
                 }
-<<<<<<< HEAD
-                if (functionDefs.containsKey(ksName)) {
-                    buildFunctionMetadata(ksm, functionDefs.get(ksName), cluster.protocolVersion(), cluster.configuration.getCodecRegistry());
-                }
-                if (aggregateDefs.containsKey(ksName)) {
-                    buildAggregateMetadata(ksm, aggregateDefs.get(ksName), cluster.protocolVersion(), cluster.configuration.getCodecRegistry());
-                }
-                addedKs.add(ksName);
-                keyspaces.put(ksName, ksm);
-=======
->>>>>>> 7c8afa1f
             }
         }
         return tables;
     }
 
-    private Map<String, UserType> buildUserTypes(KeyspaceMetadata keyspace, List<Row> udtRows, VersionNumber cassandraVersion) {
+    private Map<String, UserType> buildUserTypes(List<Row> udtRows) {
         Map<String, UserType> userTypes = new LinkedHashMap<String, UserType>();
         if (udtRows != null) {
+            ProtocolVersion protocolVersion = cluster.protocolVersion();
+            CodecRegistry codecRegistry = cluster.configuration.getCodecRegistry();
             for (Row udtRow : udtRows) {
-                UserType type = UserType.build(udtRow);
+                UserType type = UserType.build(udtRow, protocolVersion, codecRegistry);
                 userTypes.put(type.getTypeName(), type);
             }
-<<<<<<< HEAD
-        } else {
-            assert targetKeyspace != null;
-            KeyspaceMetadata ksm = keyspaces.get(targetKeyspace);
-
-            // If we update a keyspace we don't know about, something went
-            // wrong. Log an error an schedule a full schema rebuilt.
-            if (ksm == null) {
-                logger.error(String.format("Asked to rebuild %s %s.%s but I don't know keyspace %s", targetType, targetKeyspace, targetName, targetKeyspace));
-                cluster.submitSchemaRefresh(null, null, null, null);
-                return;
-=======
         }
         return userTypes;
+    }
+
+    private Map<String, FunctionMetadata> buildFunctions(KeyspaceMetadata keyspace, List<Row> functionRows) {
+        Map<String, FunctionMetadata> functions = new LinkedHashMap<String, FunctionMetadata>();
+        if (functionRows != null) {
+            ProtocolVersion protocolVersion = cluster.protocolVersion();
+            CodecRegistry codecRegistry = cluster.configuration.getCodecRegistry();
+            for (Row functionRow : functionRows) {
+                FunctionMetadata function = FunctionMetadata.build(keyspace, functionRow, protocolVersion, codecRegistry);
+                if (function != null)
+                    functions.put(function.getFullName(), function);
+            }
+        }
+        return functions;
+    }
+
+    private Map<String, AggregateMetadata> buildAggregates(KeyspaceMetadata keyspace, List<Row> aggregateRows) {
+        Map<String, AggregateMetadata> aggregates = new LinkedHashMap<String, AggregateMetadata>();
+        if (aggregateRows != null) {
+            ProtocolVersion protocolVersion = cluster.protocolVersion();
+            CodecRegistry codecRegistry = cluster.configuration.getCodecRegistry();
+            for (Row aggregateRow : aggregateRows) {
+                AggregateMetadata aggregate = AggregateMetadata.build(keyspace, aggregateRow, protocolVersion, codecRegistry);
+                if (aggregate != null)
+                    aggregates.put(aggregate.getFullName(), aggregate);
+            }
+        }
+        return aggregates;
     }
 
     /**
@@ -290,7 +289,6 @@
             if ((keyspaceToRebuild == null || keyspaceToRebuild.equals(keyspaceName)) && !newKeyspaces.containsKey(keyspaceName)) {
                 it.remove();
                 triggerOnKeyspaceRemoved(oldKeyspace);
->>>>>>> 7c8afa1f
             }
         }
         for (KeyspaceMetadata newKeyspace : newKeyspaces.values()) {
@@ -301,49 +299,16 @@
                 triggerOnKeyspaceChanged(newKeyspace, oldKeyspace);
             }
             Map<String, TableMetadata> oldTables = oldKeyspace == null ? new HashMap<String, TableMetadata>() : oldKeyspace.tables;
-            Map<String, TableMetadata> newTables = newKeyspace.tables;
-            updateTables(oldTables, newTables, null);
-        }
-    }
-
-<<<<<<< HEAD
-            switch (targetType) {
-                case TABLE:
-                    if (cfDefs.containsKey(targetKeyspace))
-                        buildTableMetadata(ksm, cfDefs.get(targetKeyspace), colsDefs.get(targetKeyspace), cassandraVersion);
-                    break;
-                case TYPE:
-                    if (udtDefs.containsKey(targetKeyspace))
-                        ksm.addUserTypes(udtDefs.get(targetKeyspace), cluster.protocolVersion(), cluster.configuration.getCodecRegistry());
-                    break;
-                case FUNCTION:
-                    if (functionDefs.containsKey(targetKeyspace))
-                        buildFunctionMetadata(ksm, functionDefs.get(targetKeyspace), cluster.protocolVersion(), cluster.configuration.getCodecRegistry());
-                    break;
-                case AGGREGATE:
-                    if (functionDefs.containsKey(targetKeyspace))
-                        buildAggregateMetadata(ksm, aggregateDefs.get(targetKeyspace), cluster.protocolVersion(), cluster.configuration.getCodecRegistry());
-                    break;
-                default:
-                    logger.warn("Unexpected element type to rebuild: {}", targetType);
-            }
-        }
-    }
-
-    private Map<String, List<Row>> groupByKeyspace(ResultSet rs) {
-        if (rs == null)
-            return Collections.emptyMap();
-
-        Map<String, List<Row>> result = new HashMap<String, List<Row>>();
-        for (Row row : rs) {
-            String ksName = row.getString(KeyspaceMetadata.KS_NAME);
-            List<Row> l = result.get(ksName);
-            if (l == null) {
-                l = new ArrayList<Row>();
-                result.put(ksName, l);
-            }
-            l.add(row);
-=======
+            updateTables(oldTables, newKeyspace.tables, null);
+            Map<String, UserType> oldTypes = oldKeyspace == null ? new HashMap<String, UserType>() : oldKeyspace.userTypes;
+            updateUserTypes(oldTypes, newKeyspace.userTypes, null);
+            Map<String, FunctionMetadata> oldFunctions = oldKeyspace == null ? new HashMap<String, FunctionMetadata>() : oldKeyspace.functions;
+            updateFunctions(oldFunctions, newKeyspace.functions, null);
+            Map<String, AggregateMetadata> oldAggregates = oldKeyspace == null ? new HashMap<String, AggregateMetadata>() : oldKeyspace.aggregates;
+            updateAggregates(oldAggregates, newKeyspace.aggregates, null);
+        }
+    }
+
     /**
      * Update {@code oldTables} with the changes contained in {@code newTables}.
      * This method also takes care of triggering the relevant events
@@ -397,53 +362,58 @@
         }
     }
 
+    private void updateFunctions(Map<String, FunctionMetadata> oldFunctions, Map<String, FunctionMetadata> newFunctions, String functionToRebuild) {
+        Iterator<FunctionMetadata> it = oldFunctions.values().iterator();
+        while (it.hasNext()) {
+            FunctionMetadata oldFunction = it.next();
+            String functionName = oldFunction.getFullName();
+            if ((functionToRebuild == null || functionToRebuild.equals(functionName)) && !newFunctions.containsKey(functionName)) {
+                it.remove();
+                triggerOnFunctionRemoved(oldFunction);
+            }
+        }
+        for (FunctionMetadata newFunction : newFunctions.values()) {
+            FunctionMetadata oldFunction = oldFunctions.put(newFunction.getFullName(), newFunction);
+            if (oldFunction == null) {
+                triggerOnFunctionAdded(newFunction);
+            } else if (!newFunction.equals(oldFunction)) {
+                triggerOnFunctionChanged(newFunction, oldFunction);
+            }
+        }
+    }
+
+    private void updateAggregates(Map<String, AggregateMetadata> oldAggregates, Map<String, AggregateMetadata> newAggregates, String aggregateToRebuild) {
+        Iterator<AggregateMetadata> it = oldAggregates.values().iterator();
+        while (it.hasNext()) {
+            AggregateMetadata oldAggregate = it.next();
+            String aggregateName = oldAggregate.getFullName();
+            if ((aggregateToRebuild == null || aggregateToRebuild.equals(aggregateName)) && !newAggregates.containsKey(aggregateName)) {
+                it.remove();
+                triggerOnAggregateRemoved(oldAggregate);
+            }
+        }
+        for (AggregateMetadata newAggregate : newAggregates.values()) {
+            AggregateMetadata oldAggregate = oldAggregates.put(newAggregate.getFullName(), newAggregate);
+            if (oldAggregate == null) {
+                triggerOnAggregateAdded(newAggregate);
+            } else if (!newAggregate.equals(oldAggregate)) {
+                triggerOnAggregateChanged(newAggregate, oldAggregate);
+            }
+        }
+    }
+
     void triggerOnKeyspaceAdded(KeyspaceMetadata keyspace) {
         for (SchemaChangeListener listener : cluster.schemaChangeListeners) {
             listener.onKeyspaceAdded(keyspace);
->>>>>>> 7c8afa1f
-        }
-        return result;
-    }
-
-<<<<<<< HEAD
-    private void buildTableMetadata(KeyspaceMetadata ksm, List<Row> cfRows, Map<String, Map<String, ColumnMetadata.Raw>> colsDefs, VersionNumber cassandraVersion) {
-        for (Row cfRow : cfRows) {
-            String cfName = cfRow.getString(TableMetadata.CF_NAME);
-            try {
-                Map<String, ColumnMetadata.Raw> cols = colsDefs == null ? null : colsDefs.get(cfName);
-                if (cols == null || cols.isEmpty()) {
-                    if (cassandraVersion.getMajor() >= 2) {
-                        // In C* >= 2.0, we should never have no columns metadata because at the very least we should
-                        // have the metadata corresponding to the default CQL metadata. So if we don't have any columns,
-                        // that can only mean that the table got creating concurrently with our schema queries, and the
-                        // query for columns metadata reached the node before the table was persisted while the table
-                        // metadata one reached it afterwards. We could make the query to the column metadata sequential
-                        // with the table metadata instead of in parallel, but it's probably not worth making it slower
-                        // all the time to avoid this race since 1) it's very very uncommon and 2) we can just ignore the
-                        // incomplete table here for now and it'll get updated next time with no particular consequence
-                        // (if the table creation was concurrent with our querying, we'll get a notifciation later and
-                        // will reupdate the schema for it anyway). See JAVA-320 for why we need this.
-                        continue;
-                    } else {
-                        // C* 1.2 don't persists default CQL metadata, so it's possible not to have columns (for thirft
-                        // tables). But in that case TableMetadata.build() knows how to handle it.
-                        cols = Collections.<String, ColumnMetadata.Raw>emptyMap();
-                    }
-                }
-                TableMetadata.build(ksm, cfRow, cols, cassandraVersion, cluster.protocolVersion(), cluster.configuration.getCodecRegistry());
-            } catch (RuntimeException e) {
-                // See ControlConnection#refreshSchema for why we'd rather not probably this further
-                logger.error(String.format("Error parsing schema for table %s.%s: "
-                                           + "Cluster.getMetadata().getKeyspace(\"%s\").getTable(\"%s\") will be missing or incomplete",
-                                           ksm.getName(), cfName, ksm.getName(), cfName), e);
-            }
-=======
+        }
+    }
+
     void triggerOnKeyspaceChanged(KeyspaceMetadata current, KeyspaceMetadata previous) {
         for (SchemaChangeListener listener : cluster.schemaChangeListeners) {
             listener.onKeyspaceChanged(current, previous);
         }
     }
-
+    
     void triggerOnKeyspaceRemoved(KeyspaceMetadata keyspace) {
         for (SchemaChangeListener listener : cluster.schemaChangeListeners) {
             listener.onKeyspaceRemoved(keyspace);
@@ -483,20 +453,44 @@
     void triggerOnUserTypeRemoved(UserType type) {
         for (SchemaChangeListener listener : cluster.schemaChangeListeners) {
             listener.onUserTypeRemoved(type);
->>>>>>> 7c8afa1f
-        }
-    }
-
-    private void buildFunctionMetadata(KeyspaceMetadata ksm, List<Row> rows, ProtocolVersion protocolVersion, CodecRegistry codecRegistry) {
-        for (Row row : rows)
-            FunctionMetadata.build(ksm, row, protocolVersion, codecRegistry);
-    }
-
-    private void buildAggregateMetadata(KeyspaceMetadata ksm, List<Row> rows, ProtocolVersion protocolVersion, CodecRegistry codecRegistry) {
-        for (Row row : rows)
-            AggregateMetadata.build(ksm, row, protocolVersion, codecRegistry);
-    }
-
+        }
+    }
+
+    void triggerOnFunctionAdded(FunctionMetadata function) {
+        for (SchemaChangeListener listener : cluster.schemaChangeListeners) {
+            listener.onFunctionAdded(function);
+        }
+    }
+
+    void triggerOnFunctionChanged(FunctionMetadata current, FunctionMetadata previous) {
+        for (SchemaChangeListener listener : cluster.schemaChangeListeners) {
+            listener.onFunctionChanged(current, previous);
+        }
+    }
+
+    void triggerOnFunctionRemoved(FunctionMetadata function) {
+        for (SchemaChangeListener listener : cluster.schemaChangeListeners) {
+            listener.onFunctionRemoved(function);
+        }
+    }
+
+    void triggerOnAggregateAdded(AggregateMetadata aggregate) {
+        for (SchemaChangeListener listener : cluster.schemaChangeListeners) {
+            listener.onAggregateAdded(aggregate);
+        }
+    }
+
+    void triggerOnAggregateChanged(AggregateMetadata current, AggregateMetadata previous) {
+        for (SchemaChangeListener listener : cluster.schemaChangeListeners) {
+            listener.onAggregateChanged(current, previous);
+        }
+    }
+
+    void triggerOnAggregateRemoved(AggregateMetadata aggregate) {
+        for (SchemaChangeListener listener : cluster.schemaChangeListeners) {
+            listener.onAggregateRemoved(aggregate);
+        }
+    }
 
     synchronized void rebuildTokenMap(String partitioner, Map<Host, Collection<String>> allTokens) {
         if (allTokens.isEmpty())
