/*
 *      Copyright (C) 2012-2014 DataStax Inc.
 *
 *   Licensed under the Apache License, Version 2.0 (the "License");
 *   you may not use this file except in compliance with the License.
 *   You may obtain a copy of the License at
 *
 *      http://www.apache.org/licenses/LICENSE-2.0
 *
 *   Unless required by applicable law or agreed to in writing, software
 *   distributed under the License is distributed on an "AS IS" BASIS,
 *   WITHOUT WARRANTIES OR CONDITIONS OF ANY KIND, either express or implied.
 *   See the License for the specific language governing permissions and
 *   limitations under the License.
 */
package com.datastax.driver.core;

/**
 * Options related to connection pooling.
 * <p>
 * The driver uses connections in an asynchronous manner. Meaning that
 * multiple requests can be submitted on the same connection at the same
 * time. This means that the driver only needs to maintain a relatively
 * small number of connections to each Cassandra host. These options allow
 * the driver to control how many connections are kept exactly.
 * <p>
 * <b>With {@code ProtocolVersion#V2} or below:</b>
 * for each host, the driver keeps a core pool of connections open at all
 * times determined by calling ({@link #getCoreConnectionsPerHost}).
 * If the use of those connections reaches a configurable threshold
 * ({@link #getMaxSimultaneousRequestsPerConnectionThreshold}),
 * more connections are created up to the configurable maximum number of
 * connections ({@link #getMaxConnectionsPerHost}). When the pool exceeds
 * the maximum number of connections, connections in excess are
 * reclaimed if the use of opened connections drops below the
 * configured threshold ({@link #getMinSimultaneousRequestsPerConnectionThreshold}).
 * <p>
 * <b>With {@code ProtocolVersion#V3} or above:</b>
 * the driver uses a single connection for each {@code LOCAL} or {@code REMOTE}
 * host. This connection can handle a larger amount of simultaneous requests,
 * limited by {@link #getMaxSimultaneousRequestsPerHostThreshold(HostDistance)}.
 * <p>
 * Each of these parameters can be separately set for {@code LOCAL} and
 * {@code REMOTE} hosts ({@link HostDistance}). For {@code IGNORED} hosts,
 * the default for all those settings is 0 and cannot be changed.
 */
public class PoolingOptions {

    private static final int DEFAULT_MIN_REQUESTS_PER_CONNECTION = 25;
    private static final int DEFAULT_MAX_REQUESTS_PER_CONNECTION = 100;

    private static final int DEFAULT_CORE_POOL_LOCAL = 2;
    private static final int DEFAULT_CORE_POOL_REMOTE = 1;

    private static final int DEFAULT_MAX_POOL_LOCAL = 8;
    private static final int DEFAULT_MAX_POOL_REMOTE = 2;

<<<<<<< HEAD
    private static final int DEFAULT_MAX_REQUESTS_PER_HOST_LOCAL = 1024;
    private static final int DEFAULT_MAX_REQUESTS_PER_HOST_REMOTE = 256;
=======
    private static final int DEFAULT_IDLE_TIMEOUT_SECONDS = 120;
    private static final int DEFAULT_POOL_TIMEOUT_MILLIS = 5000;
>>>>>>> 4302c3b0

    private volatile Cluster.Manager manager;

    private final int[] minSimultaneousRequestsPerConnection = new int[]{ DEFAULT_MIN_REQUESTS_PER_CONNECTION, DEFAULT_MIN_REQUESTS_PER_CONNECTION, 0 };
    private final int[] maxSimultaneousRequestsPerConnection = new int[]{ DEFAULT_MAX_REQUESTS_PER_CONNECTION, DEFAULT_MAX_REQUESTS_PER_CONNECTION, 0 };

    private final int[] coreConnections = new int[] { DEFAULT_CORE_POOL_LOCAL, DEFAULT_CORE_POOL_REMOTE, 0 };
    private final int[] maxConnections = new int[] { DEFAULT_MAX_POOL_LOCAL , DEFAULT_MAX_POOL_REMOTE, 0 };

<<<<<<< HEAD
    private volatile int maxSimultaneousRequestsPerHostLocal = DEFAULT_MAX_REQUESTS_PER_HOST_LOCAL;
    private volatile int maxSimultaneousRequestsPerHostRemote = DEFAULT_MAX_REQUESTS_PER_HOST_REMOTE;

=======
    private volatile int idleTimeoutSeconds = DEFAULT_IDLE_TIMEOUT_SECONDS;
    private volatile int poolTimeoutMillis = DEFAULT_POOL_TIMEOUT_MILLIS;
>>>>>>> 4302c3b0

    public PoolingOptions() {}

    void register(Cluster.Manager manager) {
        this.manager = manager;
    }

    /**
     * Returns the number of simultaneous requests on a connection below which
     * connections in excess are reclaimed.
     * <p>
     * This option is only used with {@code ProtocolVersion#V2} or below.
     * <p>
     * If an opened connection to an host at distance {@code distance}
     * handles less than this number of simultaneous requests and there is
     * more than {@link #getCoreConnectionsPerHost} connections open to this
     * host, the connection is closed.
     * <p>
     * The default value for this option is 25 for {@code LOCAL} and
     * {@code REMOTE} hosts.
     *
     * @param distance the {@code HostDistance} for which to return this threshold.
     * @return the configured threshold, or the default one if none have been set.
     */
    public int getMinSimultaneousRequestsPerConnectionThreshold(HostDistance distance) {
        return minSimultaneousRequestsPerConnection[distance.ordinal()];
    }

    /**
     * Sets the number of simultaneous requests on a connection below which
     * connections in excess are reclaimed.
     * <p>
     * This option is only used with {@code ProtocolVersion#V2} or below.
     *
     * @param distance the {@code HostDistance} for which to configure this threshold.
     * @param newMinSimultaneousRequests the value to set (between 0 and 128).
     * @return this {@code PoolingOptions}.
     *
     * @throws IllegalArgumentException if {@code distance == HostDistance.IGNORED}, or if {@code minSimultaneousRequests}
     * is not in range, or if {@code newMinSimultaneousRequests} is greater than the maximum value for this distance.
     */
    public synchronized PoolingOptions setMinSimultaneousRequestsPerConnectionThreshold(HostDistance distance, int newMinSimultaneousRequests) {
        if (distance == HostDistance.IGNORED)
            throw new IllegalArgumentException("Cannot set min simultaneous requests per connection threshold for " + distance + " hosts");

        checkRequestsPerConnectionRange(newMinSimultaneousRequests, "Min simultaneous requests per connection", distance);
        checkRequestsPerConnectionOrder(newMinSimultaneousRequests, maxSimultaneousRequestsPerConnection[distance.ordinal()], distance);
        minSimultaneousRequestsPerConnection[distance.ordinal()] = newMinSimultaneousRequests;
        return this;
    }

    /**
     * Returns the number of simultaneous requests on all connections to an host after
     * which more connections are created.
     * <p>
     * This option is only used with {@code ProtocolVersion#V2} or below.
     * <p>
     * If all the connections opened to an host at distance {@code
     * distance} connection are handling more than this number of
     * simultaneous requests and there is less than
     * {@link #getMaxConnectionsPerHost} connections open to this host, a
     * new connection is open.
     * <p>
     * Note that a given connection cannot handle more than 128
     * simultaneous requests (protocol limitation).
     * <p>
     * The default value for this option is 100 for {@code LOCAL} and
     * {@code REMOTE} hosts.
     *
     * @param distance the {@code HostDistance} for which to return this threshold.
     * @return the configured threshold, or the default one if none have been set.
     */
    public int getMaxSimultaneousRequestsPerConnectionThreshold(HostDistance distance) {
        return maxSimultaneousRequestsPerConnection[distance.ordinal()];
    }

    /**
     * Sets number of simultaneous requests on all connections to an host after
     * which more connections are created.
     * <p>
     * This option is only used with {@code ProtocolVersion#V2} or below.
     *
     * @param distance the {@code HostDistance} for which to configure this threshold.
     * @param newMaxSimultaneousRequests the value to set (between 0 and 128).
     * @return this {@code PoolingOptions}.
     *
     * @throws IllegalArgumentException if {@code distance == HostDistance.IGNORED}, or if {@code maxSimultaneousRequests}
     * is not in range, or if {@code newMaxSimultaneousRequests} is less than the minimum value for this distance.
     */
    public synchronized PoolingOptions setMaxSimultaneousRequestsPerConnectionThreshold(HostDistance distance, int newMaxSimultaneousRequests) {
        if (distance == HostDistance.IGNORED)
            throw new IllegalArgumentException("Cannot set max simultaneous requests per connection threshold for " + distance + " hosts");

        checkRequestsPerConnectionRange(newMaxSimultaneousRequests, "Max simultaneous requests per connection", distance);
        checkRequestsPerConnectionOrder(minSimultaneousRequestsPerConnection[distance.ordinal()], newMaxSimultaneousRequests, distance);
        maxSimultaneousRequestsPerConnection[distance.ordinal()] = newMaxSimultaneousRequests;
        return this;
    }

    /**
     * Returns the core number of connections per host.
     * <p>
     * This option is only used with {@code ProtocolVersion#V2} or below.
     * <p>
     * For the provided {@code distance}, this correspond to the number of
     * connections initially created and kept open to each host of that
     * distance.
     *
     * @param distance the {@code HostDistance} for which to return this threshold.
     * @return the core number of connections per host at distance {@code distance}.
     */
    public int getCoreConnectionsPerHost(HostDistance distance) {
        return coreConnections[distance.ordinal()];
    }

    /**
     * Sets the core number of connections per host.
     * <p>
     * This option is only used with {@code ProtocolVersion#V2} or below.
     *
     * @param distance the {@code HostDistance} for which to set this threshold.
     * @param newCoreConnections the value to set
     * @return this {@code PoolingOptions}.
     *
     * @throws IllegalArgumentException if {@code distance == HostDistance.IGNORED},
     * or if {@code newCoreConnections} is greater than the maximum value for this distance.
     */
    public synchronized PoolingOptions setCoreConnectionsPerHost(HostDistance distance, int newCoreConnections) {
        if (distance == HostDistance.IGNORED)
                throw new IllegalArgumentException("Cannot set core connections per host for " + distance + " hosts");

        checkConnectionsPerHostOrder(newCoreConnections, maxConnections[distance.ordinal()], distance);
        int oldCore = coreConnections[distance.ordinal()];
        coreConnections[distance.ordinal()] = newCoreConnections;
        if (oldCore < newCoreConnections && manager != null)
            manager.ensurePoolsSizing();
        return this;
    }

    /**
     * Returns the maximum number of connections per host.
     * <p>
     * This option is only used with {@code ProtocolVersion#V2} or below.
     * <p>
     * For the provided {@code distance}, this correspond to the maximum
     * number of connections that can be created per host at that distance.
     *
     * @param distance the {@code HostDistance} for which to return this threshold.
     * @return the maximum number of connections per host at distance {@code distance}.
     */
    public int getMaxConnectionsPerHost(HostDistance distance) {
        return maxConnections[distance.ordinal()];
    }

    /**
     * Sets the maximum number of connections per host.
     * <p>
     * This option is only used with {@code ProtocolVersion#V2} or below.
     *
     * @param distance the {@code HostDistance} for which to set this threshold.
     * @param newMaxConnections the value to set
     * @return this {@code PoolingOptions}.
     *
     * @throws IllegalArgumentException if {@code distance == HostDistance.IGNORED},
     * or if {@code newMaxConnections} is less than the core value for this distance.
     */
    public synchronized PoolingOptions setMaxConnectionsPerHost(HostDistance distance, int newMaxConnections) {
        if (distance == HostDistance.IGNORED)
            throw new IllegalArgumentException("Cannot set max connections per host for " + distance + " hosts");

        checkConnectionsPerHostOrder(coreConnections[distance.ordinal()], newMaxConnections, distance);
        maxConnections[distance.ordinal()] = newMaxConnections;
        return this;
    }

    /**
<<<<<<< HEAD
     * Returns the maximum number of requests per host.
     * <p>
     * This option is only used with {@code ProtocolVersion#V3} or above.
     * <p>
     * The default value for this option is 8192 for {@code LOCAL} and 256 for
     * {@code REMOTE} hosts.
     *
     * @param distance the {@code HostDistance} for which to return this threshold.
     * @return the maximum number of requests per host at distance {@code distance}.
     */
    public int getMaxSimultaneousRequestsPerHostThreshold(HostDistance distance) {
        switch (distance) {
            case LOCAL:
                return maxSimultaneousRequestsPerHostLocal;
            case REMOTE:
                return maxSimultaneousRequestsPerHostRemote;
            default:
                return 0;
        }
    }

    /**
     * Sets the maximum number of requests per host.
     * <p>
     * This option is only used with {@code ProtocolVersion#V3} or above.
     *
     * @param distance the {@code HostDistance} for which to set this threshold.
     * @param newMaxRequests the value to set (between 1 and 32768).
     * @return this {@code PoolingOptions}.
     *
     * @throws IllegalArgumentException if {@code distance == HostDistance.IGNORED},
     * or if {@code newMaxConnections} is not within the allowed range.
     */
    public PoolingOptions setMaxSimultaneousRequestsPerHostThreshold(HostDistance distance, int newMaxRequests) {
        if (newMaxRequests <= 0 || newMaxRequests > StreamIdGenerator.MAX_STREAM_PER_CONNECTION_V3)
            throw new IllegalArgumentException(String.format("Max requests must be in the range (1, %d)",
                                               StreamIdGenerator.MAX_STREAM_PER_CONNECTION_V3));

        switch (distance) {
            case LOCAL:
                maxSimultaneousRequestsPerHostLocal = newMaxRequests;
                break;
            case REMOTE:
                maxSimultaneousRequestsPerHostRemote = newMaxRequests;
                break;
            default:
                throw new IllegalArgumentException("Cannot set max requests per host for " + distance + " hosts");
        }
=======
     * Returns the timeout before an idle connection is removed.
     *
     * @return the timeout.
     */
    public int getIdleTimeoutSeconds() {
        return idleTimeoutSeconds;
    }

    /**
     * Sets the timeout before an idle connection is removed.
     * <p>
     * The order of magnitude should be a few minutes (the default is 120 seconds). The
     * timeout that triggers the removal has a granularity of 10 seconds.
     *
     * @param idleTimeoutSeconds the new timeout in seconds.
     * @return this {@code PoolingOptions}.
     *
     * @throws IllegalArgumentException if the timeout is negative.
     */
    public PoolingOptions setIdleTimeoutSeconds(int idleTimeoutSeconds) {
        if (idleTimeoutSeconds < 0)
            throw new IllegalArgumentException("Idle timeout must be positive");
        this.idleTimeoutSeconds = idleTimeoutSeconds;
        return this;
    }

    /**
     * Returns the timeout when trying to acquire a connection from a host's pool.
     *
     * @return the timeout.
     */
    public int getPoolTimeoutMillis() {
        return poolTimeoutMillis;
    }

    /**
     * Sets the timeout when trying to acquire a connection from a host's pool.
     * <p>
     * If no connection is available within that time, the driver will try the
     * next host from the query plan.
     * <p>
     * If this option is set to zero, the driver won't wait at all.
     *
     * @param poolTimeoutMillis the new value in milliseconds.
     * @return this {@code PoolingOptions}
     *
     * @throws IllegalArgumentException if the timeout is negative.
     */
    public PoolingOptions setPoolTimeoutMillis(int poolTimeoutMillis) {
        if (poolTimeoutMillis < 0)
            throw new IllegalArgumentException("Pool timeout must be positive");
        this.poolTimeoutMillis = poolTimeoutMillis;
>>>>>>> 4302c3b0
        return this;
    }

    /**
     * Requests the driver to re-evaluate the {@link HostDistance} (through the configured
     * {@link com.datastax.driver.core.policies.LoadBalancingPolicy#distance}) for every known
     * hosts and to drop/add connections to each hosts according to the computed distance.
     */
    public void refreshConnectedHosts() {
        manager.refreshConnectedHosts();
    }

    /**
     * Requests the driver to re-evaluate the {@link HostDistance} for a given node.
     *
     * @param host the host to refresh.
     *
     * @see #refreshConnectedHosts()
     */
    public void refreshConnectedHost(Host host) {
        manager.refreshConnectedHost(host);
    }

    private static void checkRequestsPerConnectionRange(int value, String description, HostDistance distance) {
        if (value < 0 || value > StreamIdGenerator.MAX_STREAM_PER_CONNECTION_V2)
            throw new IllegalArgumentException(String.format("%s for %s hosts must be in the range (0, %d)",
                                                             description, distance,
                                                             StreamIdGenerator.MAX_STREAM_PER_CONNECTION_V2));
    }

    private static void checkRequestsPerConnectionOrder(int min, int max, HostDistance distance) {
        if (min > max)
            throw new IllegalArgumentException(String.format("Min simultaneous requests per connection for %s hosts must be less than max (%d > %d)",
                                                             distance, min, max));
    }

    private static void checkConnectionsPerHostOrder(int core, int max, HostDistance distance) {
        if (core > max)
            throw new IllegalArgumentException(String.format("Core connections for %s hosts must be less than max (%d > %d)",
                                                             distance, core, max));
    }
}<|MERGE_RESOLUTION|>--- conflicted
+++ resolved
@@ -55,13 +55,11 @@
     private static final int DEFAULT_MAX_POOL_LOCAL = 8;
     private static final int DEFAULT_MAX_POOL_REMOTE = 2;
 
-<<<<<<< HEAD
     private static final int DEFAULT_MAX_REQUESTS_PER_HOST_LOCAL = 1024;
     private static final int DEFAULT_MAX_REQUESTS_PER_HOST_REMOTE = 256;
-=======
+
     private static final int DEFAULT_IDLE_TIMEOUT_SECONDS = 120;
     private static final int DEFAULT_POOL_TIMEOUT_MILLIS = 5000;
->>>>>>> 4302c3b0
 
     private volatile Cluster.Manager manager;
 
@@ -71,14 +69,12 @@
     private final int[] coreConnections = new int[] { DEFAULT_CORE_POOL_LOCAL, DEFAULT_CORE_POOL_REMOTE, 0 };
     private final int[] maxConnections = new int[] { DEFAULT_MAX_POOL_LOCAL , DEFAULT_MAX_POOL_REMOTE, 0 };
 
-<<<<<<< HEAD
     private volatile int maxSimultaneousRequestsPerHostLocal = DEFAULT_MAX_REQUESTS_PER_HOST_LOCAL;
     private volatile int maxSimultaneousRequestsPerHostRemote = DEFAULT_MAX_REQUESTS_PER_HOST_REMOTE;
 
-=======
+
     private volatile int idleTimeoutSeconds = DEFAULT_IDLE_TIMEOUT_SECONDS;
     private volatile int poolTimeoutMillis = DEFAULT_POOL_TIMEOUT_MILLIS;
->>>>>>> 4302c3b0
 
     public PoolingOptions() {}
 
@@ -255,7 +251,64 @@
     }
 
     /**
-<<<<<<< HEAD
+     * Returns the timeout before an idle connection is removed.
+     *
+     * @return the timeout.
+     */
+    public int getIdleTimeoutSeconds() {
+        return idleTimeoutSeconds;
+    }
+
+    /**
+     * Sets the timeout before an idle connection is removed.
+     * <p>
+     * The order of magnitude should be a few minutes (the default is 120 seconds). The
+     * timeout that triggers the removal has a granularity of 10 seconds.
+     * <p>
+     * This option is only used with {@code ProtocolVersion#V2} or below.
+
+     * @param idleTimeoutSeconds the new timeout in seconds.
+     * @return this {@code PoolingOptions}.
+     *
+     * @throws IllegalArgumentException if the timeout is negative.
+     */
+    public PoolingOptions setIdleTimeoutSeconds(int idleTimeoutSeconds) {
+        if (idleTimeoutSeconds < 0)
+            throw new IllegalArgumentException("Idle timeout must be positive");
+        this.idleTimeoutSeconds = idleTimeoutSeconds;
+        return this;
+    }
+
+    /**
+     * Returns the timeout when trying to acquire a connection from a host's pool.
+     *
+     * @return the timeout.
+     */
+    public int getPoolTimeoutMillis() {
+        return poolTimeoutMillis;
+    }
+
+    /**
+     * Sets the timeout when trying to acquire a connection from a host's pool.
+     * <p>
+     * If no connection is available within that time, the driver will try the
+     * next host from the query plan.
+     * <p>
+     * If this option is set to zero, the driver won't wait at all.
+     *
+     * @param poolTimeoutMillis the new value in milliseconds.
+     * @return this {@code PoolingOptions}
+     *
+     * @throws IllegalArgumentException if the timeout is negative.
+     */
+    public PoolingOptions setPoolTimeoutMillis(int poolTimeoutMillis) {
+        if (poolTimeoutMillis < 0)
+            throw new IllegalArgumentException("Pool timeout must be positive");
+        this.poolTimeoutMillis = poolTimeoutMillis;
+        return this;
+    }
+
+    /**
      * Returns the maximum number of requests per host.
      * <p>
      * This option is only used with {@code ProtocolVersion#V3} or above.
@@ -304,60 +357,6 @@
             default:
                 throw new IllegalArgumentException("Cannot set max requests per host for " + distance + " hosts");
         }
-=======
-     * Returns the timeout before an idle connection is removed.
-     *
-     * @return the timeout.
-     */
-    public int getIdleTimeoutSeconds() {
-        return idleTimeoutSeconds;
-    }
-
-    /**
-     * Sets the timeout before an idle connection is removed.
-     * <p>
-     * The order of magnitude should be a few minutes (the default is 120 seconds). The
-     * timeout that triggers the removal has a granularity of 10 seconds.
-     *
-     * @param idleTimeoutSeconds the new timeout in seconds.
-     * @return this {@code PoolingOptions}.
-     *
-     * @throws IllegalArgumentException if the timeout is negative.
-     */
-    public PoolingOptions setIdleTimeoutSeconds(int idleTimeoutSeconds) {
-        if (idleTimeoutSeconds < 0)
-            throw new IllegalArgumentException("Idle timeout must be positive");
-        this.idleTimeoutSeconds = idleTimeoutSeconds;
-        return this;
-    }
-
-    /**
-     * Returns the timeout when trying to acquire a connection from a host's pool.
-     *
-     * @return the timeout.
-     */
-    public int getPoolTimeoutMillis() {
-        return poolTimeoutMillis;
-    }
-
-    /**
-     * Sets the timeout when trying to acquire a connection from a host's pool.
-     * <p>
-     * If no connection is available within that time, the driver will try the
-     * next host from the query plan.
-     * <p>
-     * If this option is set to zero, the driver won't wait at all.
-     *
-     * @param poolTimeoutMillis the new value in milliseconds.
-     * @return this {@code PoolingOptions}
-     *
-     * @throws IllegalArgumentException if the timeout is negative.
-     */
-    public PoolingOptions setPoolTimeoutMillis(int poolTimeoutMillis) {
-        if (poolTimeoutMillis < 0)
-            throw new IllegalArgumentException("Pool timeout must be positive");
-        this.poolTimeoutMillis = poolTimeoutMillis;
->>>>>>> 4302c3b0
         return this;
     }
 
